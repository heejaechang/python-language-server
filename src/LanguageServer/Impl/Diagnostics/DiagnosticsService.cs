﻿// Copyright(c) Microsoft Corporation
// All rights reserved.
//
// Licensed under the Apache License, Version 2.0 (the License); you may not use
// this file except in compliance with the License. You may obtain a copy of the
// License at http://www.apache.org/licenses/LICENSE-2.0
//
// THIS CODE IS PROVIDED ON AN  *AS IS* BASIS, WITHOUT WARRANTIES OR CONDITIONS
// OF ANY KIND, EITHER EXPRESS OR IMPLIED, INCLUDING WITHOUT LIMITATION ANY
// IMPLIED WARRANTIES OR CONDITIONS OF TITLE, FITNESS FOR A PARTICULAR PURPOSE,
// MERCHANTABILITY OR NON-INFRINGEMENT.
//
// See the Apache Version 2.0 License for specific language governing
// permissions and limitations under the License.

using System;
using System.Collections.Generic;
using System.Linq;
using Microsoft.Python.Analysis.Diagnostics;
using Microsoft.Python.Analysis.Documents;
using Microsoft.Python.Core;
using Microsoft.Python.Core.Collections;
using Microsoft.Python.Core.Disposables;
using Microsoft.Python.Core.Idle;
using Microsoft.Python.Core.Services;
using Microsoft.Python.LanguageServer.Protocol;
using Microsoft.Python.Parsing;

namespace Microsoft.Python.LanguageServer.Diagnostics {
    internal sealed class DiagnosticsService : IDiagnosticsService, IDisposable {
        private sealed class DocumentDiagnostics {
            private readonly Dictionary<DiagnosticSource, IReadOnlyList<DiagnosticsEntry>> _entries
                = new Dictionary<DiagnosticSource, IReadOnlyList<DiagnosticsEntry>>();

            public IReadOnlyDictionary<DiagnosticSource, IReadOnlyList<DiagnosticsEntry>> Entries => _entries;

            public bool Changed { get; set; }

            public void Clear(DiagnosticSource source) {
                Changed = Entries.Count > 0;
                _entries[source] = Array.Empty<DiagnosticsEntry>();
            }

            public void ClearAll() {
                Changed = Entries.Count > 0;
                _entries.Clear();
            }

            public void SetDiagnostics(DiagnosticSource source, IReadOnlyList<DiagnosticsEntry> entries) {
                if (_entries.TryGetValue(source, out var existing)) {
                    if (existing.SetEquals(entries)) {
                        return;
                    }
                } else if (entries.Count == 0) {
                    return;
                }
                _entries[source] = entries;
                Changed = true;
            }
        }

        private readonly Dictionary<Uri, DocumentDiagnostics> _diagnostics = new Dictionary<Uri, DocumentDiagnostics>();
        private readonly DisposableBag _disposables = DisposableBag.Create<DiagnosticsService>();
        private readonly IServiceContainer _services;
        private readonly IClientApplication _clientApp;
        private readonly HashSet<DiagnosticTag> _supportedDiagnosticTags;

        private readonly object _lock = new object();

        private DiagnosticsSeverityMap _severityMap = new DiagnosticsSeverityMap();
        private IRunningDocumentTable _rdt;
        private DateTime _lastChangeTime;

        private IRunningDocumentTable Rdt => _rdt ?? (_rdt = _services.GetService<IRunningDocumentTable>());

        public DiagnosticsService(IServiceContainer services, DiagnosticTag[] supportedDiagnosticTags = null) {
            _services = services;
            _clientApp = services.GetService<IClientApplication>();
            _supportedDiagnosticTags = new HashSet<DiagnosticTag>(supportedDiagnosticTags ?? Array.Empty<DiagnosticTag>());

            var idleTimeService = services.GetService<IIdleTimeService>();
            if (idleTimeService != null) {
                idleTimeService.Idle += OnIdle;
                idleTimeService.Closing += OnClosing;

                _disposables
                    .Add(() => idleTimeService.Idle -= OnIdle)
                    .Add(() => idleTimeService.Idle -= OnClosing);
            }
        }

        #region IDiagnosticsService
        public IReadOnlyDictionary<Uri, IReadOnlyList<DiagnosticsEntry>> Diagnostics {
            get {
                lock (_lock) {
                    return _diagnostics.ToDictionary(
                        kvp => kvp.Key,
                        kvp => Rdt.GetDocument(kvp.Key)?.IsOpen == true
                            ? FilterBySeverityMap(kvp.Value).ToList() as IReadOnlyList<DiagnosticsEntry>
                            : Array.Empty<DiagnosticsEntry>()
                    );
                }
            }
        }

        public void Replace(Uri documentUri, IEnumerable<DiagnosticsEntry> entries, DiagnosticSource source) {
            lock (_lock) {
                if (!_diagnostics.TryGetValue(documentUri, out var documentDiagnostics)) {
                    documentDiagnostics = new DocumentDiagnostics();
                    _diagnostics[documentUri] = documentDiagnostics;
                }
                documentDiagnostics.SetDiagnostics(source, entries.ToArray());
                _lastChangeTime = DateTime.Now;
            }
        }

        public void Remove(Uri documentUri) => ClearDiagnostics(documentUri, true);

        public int PublishingDelay { get; set; } = 1000;

        public DiagnosticsSeverityMap DiagnosticsSeverityMap {
            get => _severityMap;
            set {
                lock (_lock) {
                    _severityMap = value;
                    foreach (var d in _diagnostics) {
                        d.Value.Changed = true;
                        _lastChangeTime = DateTime.Now;
                    }
                    PublishDiagnostics();
                }
            }
        }
        #endregion

        public void Dispose() {
            _disposables.TryDispose();
            ClearAllDiagnostics();
        }

        private void OnClosing(object sender, EventArgs e) => Dispose();

        private void OnIdle(object sender, EventArgs e) {
            if ((DateTime.Now - _lastChangeTime).TotalMilliseconds > PublishingDelay) {
                ConnectToRdt();
                PublishDiagnostics();
            }
        }

        private void PublishDiagnostics() {
            var diagnostics = new Dictionary<Uri, DocumentDiagnostics>();
            lock (_lock) {
                foreach (var (uri, documentDiagnostics) in _diagnostics.Where(d => d.Value.Changed)) {
                    diagnostics[uri] = documentDiagnostics;
                    documentDiagnostics.Changed = false;
                }

                foreach (var (uri, documentDiagnostics) in diagnostics) {
                    var parameters = new PublishDiagnosticsParams {
                        uri = uri,
                        diagnostics = Rdt.GetDocument(uri)?.IsOpen == true
                                ? FilterBySeverityMap(documentDiagnostics).Select(d => d.ToDiagnostic()).ToArray()
                                : Array.Empty<Diagnostic>()
                    };
                    _clientApp.NotifyWithParameterObjectAsync("textDocument/publishDiagnostics", parameters).DoNotWait();
                }
            }
        }

        private void ClearAllDiagnostics() {
            lock (_lock) {
                _diagnostics.Clear();
            }
        }

<<<<<<< HEAD
        private Diagnostic ToDiagnostic(DiagnosticsEntry e) {
            DiagnosticSeverity s;
            switch (e.Severity) {
                case Severity.Warning:
                    s = DiagnosticSeverity.Warning;
                    break;
                case Severity.Information:
                    s = DiagnosticSeverity.Information;
                    break;
                case Severity.Hint:
                    s = DiagnosticSeverity.Hint;
                    break;
                default:
                    s = DiagnosticSeverity.Error;
                    break;
            }

            return new Diagnostic {
                range = e.SourceSpan,
                severity = s,
                source = "Python",
                code = e.ErrorCode,
                message = e.Message,
                tags = ToDiagnosticTag(e.Tags, _supportedDiagnosticTags)
            };
        }

        private DiagnosticTag[] ToDiagnosticTag(DiagnosticsEntry.DiagnosticTags[] tags, HashSet<DiagnosticTag> supportedDiagnosticTags) {
            if (tags == null || tags.Length == 0) {
                return Array.Empty<DiagnosticTag>();
            }

            return tags.Select(t => (DiagnosticTag)(int)t).Where(t => supportedDiagnosticTags.Contains(t)).ToArray();
        }

=======
>>>>>>> 254c8f17
        private IEnumerable<DiagnosticsEntry> FilterBySeverityMap(DocumentDiagnostics d)
            => d.Entries
                .SelectMany(kvp => kvp.Value)
                .Where(e => DiagnosticsSeverityMap.GetEffectiveSeverity(e.ErrorCode, e.Severity) != Severity.Suppressed)
                .Select(e => e.WithSeverity(DiagnosticsSeverityMap.GetEffectiveSeverity(e.ErrorCode, e.Severity))
                ).ToArray();

        private void ConnectToRdt() {
            if (_rdt == null) {
                _rdt = _services.GetService<IRunningDocumentTable>();
                if (_rdt != null) {
                    _rdt.Opened += OnOpenDocument;
                    _rdt.Closed += OnCloseDocument;
                    _rdt.Removed += OnRemoveDocument;

                    _disposables
                        .Add(() => _rdt.Opened -= OnOpenDocument)
                        .Add(() => _rdt.Closed -= OnCloseDocument)
                        .Add(() => _rdt.Removed -= OnRemoveDocument);
                }
            }
        }

        private void OnOpenDocument(object sender, DocumentEventArgs e) {
            lock (_lock) {
                if (_diagnostics.TryGetValue(e.Document.Uri, out var d)) {
                    d.Changed = d.Entries.Count > 0;
                }
            }
        }

        private void OnCloseDocument(object sender, DocumentEventArgs e) => ClearDiagnostics(e.Document.Uri, false);
        private void OnRemoveDocument(object sender, DocumentEventArgs e) => ClearDiagnostics(e.Document.Uri, true);

        /// <summary>
        /// Removes document diagnostics (publishes empty set to the client).
        /// If the document is still open, URI remains in the document diagnostics map.
        /// </summary>
        /// <param name="uri">Document URI.</param>
        /// <param name="remove">
        /// True means the document is closed and its diagnostics should be
        /// removed from the map (as opposed to document is still open and has no diagnostics).
        /// </param>
        private void ClearDiagnostics(Uri uri, bool remove) {
            lock (_lock) {
                if (_diagnostics.TryGetValue(uri, out var d)) {
                    d.Changed = true;
                    PublishDiagnostics();
                    if (remove) {
                        _diagnostics.Remove(uri);
                    }
                }
            }
        }
    }
}<|MERGE_RESOLUTION|>--- conflicted
+++ resolved
@@ -173,44 +173,6 @@
             }
         }
 
-<<<<<<< HEAD
-        private Diagnostic ToDiagnostic(DiagnosticsEntry e) {
-            DiagnosticSeverity s;
-            switch (e.Severity) {
-                case Severity.Warning:
-                    s = DiagnosticSeverity.Warning;
-                    break;
-                case Severity.Information:
-                    s = DiagnosticSeverity.Information;
-                    break;
-                case Severity.Hint:
-                    s = DiagnosticSeverity.Hint;
-                    break;
-                default:
-                    s = DiagnosticSeverity.Error;
-                    break;
-            }
-
-            return new Diagnostic {
-                range = e.SourceSpan,
-                severity = s,
-                source = "Python",
-                code = e.ErrorCode,
-                message = e.Message,
-                tags = ToDiagnosticTag(e.Tags, _supportedDiagnosticTags)
-            };
-        }
-
-        private DiagnosticTag[] ToDiagnosticTag(DiagnosticsEntry.DiagnosticTags[] tags, HashSet<DiagnosticTag> supportedDiagnosticTags) {
-            if (tags == null || tags.Length == 0) {
-                return Array.Empty<DiagnosticTag>();
-            }
-
-            return tags.Select(t => (DiagnosticTag)(int)t).Where(t => supportedDiagnosticTags.Contains(t)).ToArray();
-        }
-
-=======
->>>>>>> 254c8f17
         private IEnumerable<DiagnosticsEntry> FilterBySeverityMap(DocumentDiagnostics d)
             => d.Entries
                 .SelectMany(kvp => kvp.Value)
