--- conflicted
+++ resolved
@@ -135,13 +135,8 @@
                 return ImmutableArray<HierarchicalSymbol>.Empty;
             }
 
-<<<<<<< HEAD
-            indexCt.ThrowIfCancellationRequested();
+            cancellationToken.ThrowIfCancellationRequested();
             var walker = new SymbolIndexWalker(ast, _library);
-=======
-            cancellationToken.ThrowIfCancellationRequested();
-            var walker = new SymbolIndexWalker(ast);
->>>>>>> 309f58bb
             ast.Walk(walker);
             return walker.Symbols;
         }
