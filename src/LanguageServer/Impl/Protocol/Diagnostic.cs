--- conflicted
+++ resolved
@@ -57,23 +57,6 @@
         Hint = 4
     }
 
-<<<<<<< HEAD
-    public enum DiagnosticTag : int {
-        /// <summary>
-        /// Unused or unnecessary code.
-        /// 
-        /// Clients are allowed to render diagnostics with this tag faded out instead of having
-        /// an error squiggle.
-        /// </summary>
-        Unnecessary = 1,
-
-        /// <summary>
-        /// Deprecated or obsolete code.
-        ///
-        /// Clients are allowed to rendered diagnostics with this tag strike through.
-        /// </summary>
-        Deprecated = 2
-=======
     //
     // The kind of a code action.
     //
@@ -144,6 +127,22 @@
         // Base kind for an organize imports source action: `source.organizeImports`
         // 
         public const string SourceOrganizeImports = "source.organizeImports";
->>>>>>> 254c8f17
+    }
+
+    public enum DiagnosticTag : int {
+        /// <summary>
+        /// Unused or unnecessary code.
+        /// 
+        /// Clients are allowed to render diagnostics with this tag faded out instead of having
+        /// an error squiggle.
+        /// </summary>
+        Unnecessary = 1,
+
+        /// <summary>
+        /// Deprecated or obsolete code.
+        ///
+        /// Clients are allowed to rendered diagnostics with this tag strike through.
+        /// </summary>
+        Deprecated = 2
     }
 }